import logging
import time
import argparse
import os

import grpc
import tensorflow as tf

tf.enable_eager_execution()

from concurrent import futures
from recordio import File
from elasticdl.proto import master_pb2_grpc
from elasticdl.master.servicer import MasterServicer
from elasticdl.master.task_queue import _TaskQueue
from elasticdl.master.k8s_worker_manager import WorkerManager
from elasticdl.common.model_helper import load_user_model, build_model


def _make_task_queue(data_dir, record_per_task, num_epoch):
    f_records = {}
    for f in os.listdir(data_dir):
        p = os.path.join(data_dir, f)
        with File(p, "r") as rio:
            f_records[p] = rio.count()
    return _TaskQueue(f_records, record_per_task, num_epoch)


def _parse_args():
    parser = argparse.ArgumentParser(description="ElasticDL Master")
    parser.add_argument(
        "--model_file",
        help="Full file path of user defined neural model",
        required=True,
    )
    parser.add_argument(
        "--train_data_dir",
        help="Training data directory. Files should be in RecordIO format",
        required=True,
    )
    parser.add_argument("--record_per_task", type=int, required=True)
    parser.add_argument("--num_epoch", type=int, required=True)
    parser.add_argument(
        "--grads_to_wait",
        type=int,
        help="Number of gradients to wait before updating model",
        required=True,
    )
    parser.add_argument(
        "--minibatch_size",
        type=int,
        help="Minibatch size used by workers to compute gradients",
        required=True,
    )
    parser.add_argument(
        "--num_worker",
        type=int,
        help="the number of workers used in training",
        default=0,
    )
    parser.add_argument(
        "--worker_image", help="docker image for worker", default=None
    )
    parser.add_argument("--job_name", help="job name", required=True)
    parser.add_argument(
        "--codec_type",
<<<<<<< HEAD
        default="bytes",
        choices=["tf_example", "bytes"],
        help="Type of codec(tf_example or bytes)",
=======
        default=None,
        choices=["tf_example"],
        help="Type of codec(tf_example or None)",
>>>>>>> ea591f9b
    )
    return parser.parse_args()


def main():
    # TODO: pass port via flags.
    PORT = 50001
    logger = logging.getLogger("master")
    args = _parse_args()
    task_q = _make_task_queue(
        args.train_data_dir, args.record_per_task, args.num_epoch
    )
    model_module = load_user_model(args.model_file)
    model_inst = model_module.model
    build_model(model_inst, model_module.feature_columns())
    optimizer = model_module.optimizer()

    server = grpc.server(futures.ThreadPoolExecutor(max_workers=64))
    master_pb2_grpc.add_MasterServicer_to_server(
        MasterServicer(
            logger,
            args.grads_to_wait,
            args.minibatch_size,
            optimizer,
            task_q,
            init_var=model_inst.trainable_variables,
        ),
        server,
    )
    server.add_insecure_port("[::]:{}".format(PORT))
    server.start()
    logger.warning("Server started at port: %d", PORT)

    if args.num_worker:
        master_addr = "%s:%d" % (os.getenv("MY_POD_IP", "localhost"), PORT)
        worker_command = ["python"]
        worker_args = [
            "-m",
            "elasticdl.worker.main",
            "--model_file",
            args.model_file,
            "--master_addr",
            master_addr,
            "--codec_type",
            args.codec_type
        ]

        worker_manager = WorkerManager(
            job_name=args.job_name,
            worker_image=args.worker_image,
            command=worker_command,
            args=worker_args,
            namespace="default",
            num_worker=args.num_worker,
        )
        worker_manager.start_workers(restart_policy="Never")

    try:
        while True:
            if task_q.finished():
                break
            time.sleep(30)
    except KeyboardInterrupt:
        logger.warning("Server stopping")

    if args.num_worker:
        # TODO: worker_manager.remove_workers supports synchronized call
        worker_manager.remove_workers()
        # wait for worker pod to be deleted
        max_check_num = 10
        for _ in range(max_check_num):
            time.sleep(3)
            counters = worker_manager.get_counters()
            if not counters:
                break
    server.stop(0)


if __name__ == "__main__":
    logging.basicConfig()
    main()<|MERGE_RESOLUTION|>--- conflicted
+++ resolved
@@ -64,15 +64,9 @@
     parser.add_argument("--job_name", help="job name", required=True)
     parser.add_argument(
         "--codec_type",
-<<<<<<< HEAD
         default="bytes",
         choices=["tf_example", "bytes"],
         help="Type of codec(tf_example or bytes)",
-=======
-        default=None,
-        choices=["tf_example"],
-        help="Type of codec(tf_example or None)",
->>>>>>> ea591f9b
     )
     return parser.parse_args()
 
