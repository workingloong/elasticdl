# Copyright 2020 The ElasticDL Authors. All rights reserved.
# Licensed under the Apache License, Version 2.0 (the "License");
# you may not use this file except in compliance with the License.
# You may obtain a copy of the License at
#
# http://www.apache.org/licenses/LICENSE-2.0
#
# Unless required by applicable law or agreed to in writing, software
# distributed under the License is distributed on an "AS IS" BASIS,
# WITHOUT WARRANTIES OR CONDITIONS OF ANY KIND, either express or implied.
# See the License for the specific language governing permissions and
# limitations under the License.

import os
import time
import traceback

from elasticdl.python.allreduce.base_controller import (
    DEFAULT_MAX_ALLREDUCE_RETRY_NUM,
    AllReduceController,
)
<<<<<<< HEAD
=======
from elasticdl.python.common.constants import WorkerEnv
>>>>>>> ce5945a5
from elasticdl.python.common.grpc_utils import build_channel
from elasticdl.python.common.log_utils import default_logger as logger
from elasticdl.python.worker.data_shard_service import DataShardService
from elasticdl.python.worker.master_client import MasterClient

try:
    import horovod.torch as hvd
    from horovod.common.exceptions import HorovodInternalError
    from horovod.torch.functions import (
        broadcast_optimizer_state,
        broadcast_parameters,
    )

except ImportError:
    hvd = None


<<<<<<< HEAD
def get_elastic_controller(batch_size):
=======
def create_elastic_controller(batch_size):
>>>>>>> ce5945a5
    """Create an elastic AllReduce controller with data shard service.
    Users can use the `controller.data_shard_service` to get data
    shards like:
    ```python
    while True:
        shard = controller.data_shard_service.fetch_shard()
        for i in range(shard.start, shard.end):
            yield i
    ```

    Users also can use the controller to do an elastic training.

    ```python
    model = ...
    optimizer = optim.SGD(model.parameters(), lr=0.1)
    optimizer = hvd.DistributedOptimizer(optimizer)

    controller.set_broadcast_model(model)
    ontroller.set_broadcast_optimizer(optimizer)
    model.train()
    for batch_idx, (data, target) in enumerate(data_loader):
<<<<<<< HEAD

=======
>>>>>>> ce5945a5
        # Use the elastic function to wrap the training function with a batch.
        elastic_train_one_batch = allreduce_controller.elastic_run(
            train_one_batch
        )

    def train_one_batch(model, optimizer, data, target):
        optimizer.zero_grad()
        output = model(data)
        loss = F.nll_loss(output, target)
        loss.backward()
        optimizer.step()
        return loss
    ```
    """
<<<<<<< HEAD
    master_addr = os.getenv("MASTER_ADDR", " localhost:12345")
=======
    master_addr = os.getenv("MASTER_ADDR", "localhost:12345")
>>>>>>> ce5945a5
    worker_id = int(os.getenv("WORKER_ID", 0))

    master_client = MasterClient(build_channel(master_addr), worker_id)
    data_shard_service = DataShardService(batch_size, master_client)

    controller = PyTorchAllReduceController(master_client, data_shard_service)
    controller.init_horovod_locally()
    return controller


class PyTorchAllReduceController(AllReduceController):
    def __init__(self, master_client, data_shard_service):
        super(PyTorchAllReduceController, self).__init__(
            master_client, data_shard_service
        )
        self._model = None
        self._optimizer = None
        self.backward_passes_per_step = 1
        # ElasticDL master should set the number of workers into envs.
        self.batch_num_per_step = int(os.getenv(WorkerEnv.WORKER_NUM, 1))

    def set_broadcast_model(self, model):
        self._model = model

    def set_broadcast_optimizer(self, optimizer):
        self._optimizer = optimizer

    def broadcast(self):
        broadcast_parameters(self._model.state_dict(), root_rank=0)
        broadcast_optimizer_state(self._optimizer, root_rank=0)

    def train_one_batch_with_retries(self, func, *args, **kwargs):
        self.reset_backward_passes_per_step()
        for _ in range(DEFAULT_MAX_ALLREDUCE_RETRY_NUM):
            try:
                self._broadcast_if_needed()
                result = func(*args, **kwargs)
                break
            except HorovodInternalError:
                logger.warning(
                    "Failed to perform allreduce operation on "
                    "the gradients. Retrying..."
                )
                # Those error message show that the communication
                # to merge gradient fails and we can rebuild the
                # communication.
                self.restore()
            except RuntimeError:
                traceback.print_exc()
                self.restore()
        self.data_shard_service.report_batch_done()
        return result

    def restore(self):
        time.sleep(3)
        # Call `load_state_dict` to reset the state of Horovod optimizer
        self._optimizer.load_state_dict(self._optimizer.state_dict())
        self._optimizer.zero_grad()
        self._rendezvous_manager.init_horovod_if_needed()

    def reset_backward_passes_per_step(self):
        world_size = hvd.size()
        rank = hvd.rank()
        self.backward_passes_per_step = int(
            self.batch_num_per_step / world_size
        )
        if rank < self.batch_num_per_step % world_size:
            self.backward_passes_per_step += 1
        if (
            self.backward_passes_per_step
            != self._optimizer.backward_passes_per_step
        ):
            self._optimizer.backward_passes_per_step = (
                self.backward_passes_per_step
            )
            logger.info(
                "Backward passes = {}".format(
                    self._optimizer.backward_passes_per_step
                )
            )<|MERGE_RESOLUTION|>--- conflicted
+++ resolved
@@ -19,10 +19,7 @@
     DEFAULT_MAX_ALLREDUCE_RETRY_NUM,
     AllReduceController,
 )
-<<<<<<< HEAD
-=======
 from elasticdl.python.common.constants import WorkerEnv
->>>>>>> ce5945a5
 from elasticdl.python.common.grpc_utils import build_channel
 from elasticdl.python.common.log_utils import default_logger as logger
 from elasticdl.python.worker.data_shard_service import DataShardService
@@ -40,11 +37,7 @@
     hvd = None
 
 
-<<<<<<< HEAD
-def get_elastic_controller(batch_size):
-=======
 def create_elastic_controller(batch_size):
->>>>>>> ce5945a5
     """Create an elastic AllReduce controller with data shard service.
     Users can use the `controller.data_shard_service` to get data
     shards like:
@@ -66,10 +59,6 @@
     ontroller.set_broadcast_optimizer(optimizer)
     model.train()
     for batch_idx, (data, target) in enumerate(data_loader):
-<<<<<<< HEAD
-
-=======
->>>>>>> ce5945a5
         # Use the elastic function to wrap the training function with a batch.
         elastic_train_one_batch = allreduce_controller.elastic_run(
             train_one_batch
@@ -84,11 +73,7 @@
         return loss
     ```
     """
-<<<<<<< HEAD
-    master_addr = os.getenv("MASTER_ADDR", " localhost:12345")
-=======
     master_addr = os.getenv("MASTER_ADDR", "localhost:12345")
->>>>>>> ce5945a5
     worker_id = int(os.getenv("WORKER_ID", 0))
 
     master_client = MasterClient(build_channel(master_addr), worker_id)
