--- conflicted
+++ resolved
@@ -29,14 +29,6 @@
 )
 from elasticdl.python.common.timing_utils import Timing
 from elasticdl.python.elasticdl.callbacks import SavedModelExporter
-<<<<<<< HEAD
-=======
-from elasticdl.python.worker.allreduce_controller import (
-    PyTorchAllReduceController,
-    TensorFlowV1AllReduceController,
-    TensorFlowV2AllReduceController,
-)
->>>>>>> 81dc24ad
 from elasticdl.python.worker.allreduce_trainer import AllReduceTrainer
 from elasticdl.python.worker.data_shard_service import DataShardService
 from elasticdl.python.worker.ps_trainer import ParameterServerTrainer
@@ -486,19 +478,18 @@
             elastic_controller = PyTorchAllReduceController(
                 self._mc, self._data_shard_service
             )
-<<<<<<< HEAD
+        elif _IS_TF2:
+            from elasticdl.python.allreduce.tensorflow_controller import (
+                TensorFlowV2AllReduceController,
+            )
+
+            elastic_controller = TensorFlowV2AllReduceController(
+                self._mc, self._data_shard_service
+            )
         else:
             from elasticdl.python.allreduce.tensorflow_controller import (
-                TensorFlowV2AllReduceController,
-            )
-
-=======
-        elif _IS_TF2:
->>>>>>> 81dc24ad
-            elastic_controller = TensorFlowV2AllReduceController(
-                self._mc, self._data_shard_service
-            )
-        else:
+                TensorFlowV1AllReduceController,
+            )
             elastic_controller = TensorFlowV1AllReduceController(
                 self._mc, self._master_addr
             )
