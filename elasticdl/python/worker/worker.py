--- conflicted
+++ resolved
@@ -494,9 +494,4 @@
         )
         dataset = dataset.batch(self._minibatch_size).prefetch(1)
         self._training_func(dataset, elastic_controller)
-<<<<<<< HEAD
-        del dataset
-        # self._process_train_end_callback_task_if_needed()
-=======
-        del dataset
->>>>>>> 91cd9627
+        del dataset