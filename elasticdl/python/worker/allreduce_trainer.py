--- conflicted
+++ resolved
@@ -35,13 +35,8 @@
 DEFAULT_STEPS_TO_CHECK_RENDEZVOUS = 20
 
 
-<<<<<<< HEAD
-class AllReduceTrainer(object):
-    def __init__(self, master_client, master_addr, model, loss_fn):
-=======
 class AllReduceTrainer(Trainer):
     def __init__(self, master_client, master_addr, model):
->>>>>>> 316d8153
         if not hvd:
             raise RuntimeError("Horovod is not installed for AllReduce")
         self._master_client = master_client
@@ -52,16 +47,12 @@
         self._need_broadcast = True
         self._var_created = False
         self._world_size = None
-<<<<<<< HEAD
-        self._set_optimizer()
-=======
         self._set_optimizer(model.optimizer)
->>>>>>> 316d8153
         self._set_horovod_env()
 
-    def _set_optimizer(self):
-        self._optimizer = self._model.optimizer
-        self._lr = self._model.optimizer._hyper["learning_rate"]
+    def _set_optimizer(self, optimizer):
+        self._optimizer = optimizer
+        self._lr = optimizer._hyper["learning_rate"]
         self._optimizer.lr = self._get_learning_rate
 
     def _get_learning_rate(self):
