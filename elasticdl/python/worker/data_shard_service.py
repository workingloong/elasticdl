--- conflicted
+++ resolved
@@ -97,10 +97,6 @@
         start and end index.
         """
         task = self.get_task()
-<<<<<<< HEAD
-        if task.type == elasticdl_pb2.COMPLETED:
-=======
         if task.type != elasticdl_pb2.TRAINING:
->>>>>>> daec6867
             return None
         return task.shard