# Copyright 2020 The ElasticDL Authors. All rights reserved.
# Licensed under the Apache License, Version 2.0 (the "License");
# you may not use this file except in compliance with the License.
# You may obtain a copy of the License at
#
# http://www.apache.org/licenses/LICENSE-2.0
#
# Unless required by applicable law or agreed to in writing, software
# distributed under the License is distributed on an "AS IS" BASIS,
# WITHOUT WARRANTIES OR CONDITIONS OF ANY KIND, either express or implied.
# See the License for the specific language governing permissions and
# limitations under the License.

"""TaskQueue Implementation"""

import random
import threading
import time

from elasticai_api.common.constants import TaskExecCounterKey
from elasticai_api.proto import elasticai_api_pb2
from elasticdl.python.common.log_utils import default_logger as logger
from elasticdl.python.common.model_utils import (
    get_dict_from_params_str,
    get_module_file_path,
    load_module,
)
from elasticdl.python.common.save_utils import CheckpointSaver
from elasticdl.python.data.reader.data_reader_factory import create_data_reader

_MAX_TASK_RETRIES = 3
_TASK_TIMEOUT_THRESHOLD_SECS = 300


class _Shard(object):
    def __init__(self, name, start, end, indices=None):
        self.name = name
        self.start = start
        self.end = end
        self.indices = indices


class _Task(object):
    """Internal representation of a task"""

    def __init__(
        self,
        shard_name,
        start,
        end,
        type,
        model_version=-1,
        task_record_indices=None,
        **kwargs
    ):
        self.shard = _Shard(shard_name, start, end, task_record_indices)
        self.type = type
        self.model_version = model_version
        self.extended_config = kwargs

    def _info(self):
        return (
            self.shard.name,
            self.shard.start,
            self.shard.end,
            self.type,
            self.model_version,
        )


class JobCounter(object):
    """Counters for job"""

    def __init__(self, total_records=0, failed_records=0):
        self._total_records = total_records
        self._failed_records = failed_records

    @property
    def total_records(self):
        return self._total_records

    @total_records.setter
    def total_records(self, total_records):
        self._total_records = total_records

    @property
    def failed_records(self):
        return self._failed_records

    @failed_records.setter
    def failed_records(self, failed_records):
        self._failed_records = failed_records


class TaskManager(object):
    """Creates and dispatches Tasks. Keep track of a Task's lifecycle."""

    def __init__(
        self, args,
    ):
        """
        Args: The return of the argparse and it must contain the
            following arguments:
            training_data: Training data definition like a recordio
                directory or a MaxCompute table
            validation_data: Validation data definition like a recordio
                directory or a MaxCompute table
            minibatch_size: The iteration batch size of each worker.
            num_minibatches_per_task: The batch count per task.
            num_epochs: The total number of epochs for the tasks where
                an epoch is a complete iteration over the shards.
            max_step: The maximum iteration step.
            data_reader_params: Parameters to create a data reader.
                For example, the column name used to create ODPSReader.
            model_zoo: The folder name of model zoo
            model_def: The absolute path of the model definition file.
            custom_data_reader: The function name of custom data reader.
        """
        self._lock = threading.Lock()

        self._batch_size = args.minibatch_size
        self._num_epochs = args.num_epochs
        self._dataset_size = None
        self._shuffle = False
        self.support_fault_tolerance = args.task_fault_tolerance
        self.relaunch_timeout_worker = args.relaunch_timeout_worker
        self._epoch = 0
        self._max_step = args.max_step
        self._completed_steps = 0
        self._num_minibatches_per_task = args.num_minibatches_per_task
        self._records_per_task = (
            args.minibatch_size * args.num_minibatches_per_task
        )

        self._should_stop = False

        self._todo = []
        # dictionary from task id to Task.
        self._doing = {}
        self._task_id = 0
        self._eval_todo = []
        self._evaluation_service = None

        # Callback list to invoke after all tasks complete.
        self._tasks_done_deferred_callbacks = []

        self._job_counters = {}
        self._task_retry_count = {}
        self._load_data_reader_fn(args)
        self._create_training_tasks(
            args.training_data, args.data_reader_params
        )
        self._create_evaluation_tasks(
            args.validation_data, args.data_reader_params
        )
        self._set_completed_steps_by_checkpoint(args.checkpoint_dir_for_init)
        if not args.custom_training_loop:
            self._add_deferred_callback_create_train_end_task()

        self._max_task_completed_times = {
            elasticai_api_pb2.EVALUATION: 0,
            elasticai_api_pb2.TRAINING: 0,
        }
        self._worker_start_task_time = {}
        self._task_timeout_callbacks = []

    def _load_data_reader_fn(self, args):
        self._create_data_reader_fn = create_data_reader

        if args.model_zoo:
            # Initialize the components from the model definition
            model_module = load_module(
                get_module_file_path(args.model_zoo, args.model_def)
            ).__dict__
            if args.custom_data_reader in model_module:
                self._create_data_reader_fn = model_module[
                    args.custom_data_reader
                ]

    def _create_training_tasks(self, training_data, data_reader_params):
        self._training_shards = self._maybe_create_shards(
            training_data, data_reader_params
        )
        if self._training_shards:
            logger.info("Starting epoch %d", self._epoch)
            self.create_tasks(elasticai_api_pb2.TRAINING)

    def _create_evaluation_tasks(self, validation_data, data_reader_params):
        self._evaluation_shards = self._maybe_create_shards(
            validation_data, data_reader_params,
        )
        if not self._training_shards and self._evaluation_shards:
            self.create_tasks(elasticai_api_pb2.EVALUATION)

    def _maybe_create_shards(self, data_origin, data_reader_params):
        kwargs = get_dict_from_params_str(data_reader_params)
        partition = kwargs.get("partition", None) if kwargs else None
        return (
            self._create_data_reader_fn(
                data_origin=data_origin,
                records_per_task=self._records_per_task,
                partition=partition,
            ).create_shards()
            if data_origin
            else {}
        )

    def _set_completed_steps_by_checkpoint(self, checkpoint_dir_for_init):
        if not checkpoint_dir_for_init:
            return

        if not CheckpointSaver.check_checkpoint_valid(checkpoint_dir_for_init):
            raise ValueError(
                "Invalid checkpoint directory {}".format(
                    checkpoint_dir_for_init
                )
            )

        self._completed_steps = CheckpointSaver.get_version_from_checkpoint(
            checkpoint_dir_for_init
        )

<<<<<<< HEAD
    def set_training_params(
        self, batch_size, num_epochs, dataset_size, shuffle
    ):
=======
    def set_training_params(self, batch_size, num_epochs, dataset_size):
        logger.info(
            "Set training parameters: "
            "batch_size={}, num_epochs={}, dataset_size={}".format(
                batch_size, num_epochs, dataset_size
            )
        )

>>>>>>> 53689bb6
        with self._lock:
            if not self._training_shards:
                # The master receives the training params to create shards
                self._batch_size = batch_size
                self._shuffle = shuffle
                self._records_per_task = (
                    batch_size * self._num_minibatches_per_task
                )
                self._num_epochs = (
                    num_epochs if num_epochs > 0 else self._num_epochs
                )
                self._dataset_size = (
                    dataset_size if dataset_size > 0 else self._dataset_size
                )
                self._training_shards = self._create_shards_by_dataset_size(
                    dataset_size
                )
                if self._training_shards:
                    logger.info("Starting epoch %d", self._epoch)
                    self.create_tasks(elasticai_api_pb2.TRAINING)

    def _create_shards_by_dataset_size(self, dataset_size):
        shards = []
        num_shards = dataset_size // self._records_per_task
        start_idx = 0
        for shard_id in range(num_shards):
            shards.append(("", start_idx, self._records_per_task,))
            start_idx += self._records_per_task
        # Create a shard with the last records
        num_records_left = dataset_size % self._records_per_task
        if num_records_left != 0:
            shards.append(("", start_idx, num_records_left,))
        logger.info("Create {} shards".format(len(shards)))
        return shards

    def reset_job_counters(self, task_type):
        """Return record number in specific task_type"""
        self._job_counters[task_type] = JobCounter()

    def create_tasks(self, task_type, model_version=-1):
        logger.info(
            "Creating a new set of %s tasks for model version %d",
            elasticai_api_pb2._TASKTYPE.values_by_number[
                task_type
            ].name.lower(),
            model_version,
        )
        self.reset_job_counters(task_type)
        if task_type == elasticai_api_pb2.TRAINING:
            shards = self._training_shards
        elif task_type == elasticai_api_pb2.EVALUATION:
            shards = self._evaluation_shards
        else:
            raise ValueError("Not supported type")
        tasks = []
        num_records_before_create = self._job_counters[task_type].total_records
        # Note that a shard may contain records for multiple tasks.
        if self._shuffle:
            record_indices = list(range(0, self._dataset_size))
            random.shuffle(record_indices)
        for (
            shard_name,
            start_idx_this_shard,
            num_records_this_shard,
        ) in shards:
            max_idx_this_shard = start_idx_this_shard + num_records_this_shard
            self._job_counters[
                task_type
            ].total_records += num_records_this_shard
            for start_idx_this_task in range(
                start_idx_this_shard,
                max_idx_this_shard,
                self._records_per_task,
            ):
                end_idx_this_task = min(
                    start_idx_this_task + self._records_per_task,
                    max_idx_this_shard,
                )
                task_record_indices = task_record_indices = (
                    record_indices[start_ind_this_shard:end_ind_this_task]
                    if self._shuffle
                    else None
                )

                # Note that only records in [start, end) of this task
                # will be consumed later in the worker that handles
                # this task.
                tasks.append(
                    _Task(
                        shard_name=shard_name,
                        start=start_idx_this_task,
                        end=end_idx_this_task,
                        type=task_type,
                        model_version=model_version,
                        task_record_indices=task_record_indices,
                    )
                )
        if task_type == elasticai_api_pb2.TRAINING:
            random.shuffle(tasks)
            self._todo.extend(tasks)
        elif task_type == elasticai_api_pb2.EVALUATION:
            self._eval_todo.extend(tasks)
        else:
            self._todo.extend(tasks)
        logger.info(
            "%d tasks created with total of %d records."
            % (
                len(tasks),
                self._job_counters[task_type].total_records
                - num_records_before_create,
            )
        )

    def create_evaluation_tasks(self, model_version):
        """ Create evaluation tasks and return the number of
        evaluation tasks.
        """
        self.create_tasks(elasticai_api_pb2.EVALUATION, model_version)
        return len(self._eval_todo)

    def get_eval_task(self, worker_id):
        """Return next evaluation (task_id, Task) tuple"""
        with self._lock:
            if not self._eval_todo:
                return -1, None
            self._task_id += 1
            task = self._eval_todo.pop()
            if self.support_fault_tolerance:
                self._doing[self._task_id] = (worker_id, task, time.time())
            return self._task_id, task

    def _create_train_end_callback_task(self):
        """
        Build one instance of training end task and add it to todo list.
        Because we need create a dataset to build the model for
        SavedModelExporter to execute on_train_end,we include
        a shard of data in this task.
        """
        if not self._training_shards:
            return

        self.reset_job_counters(elasticai_api_pb2.TRAIN_END_CALLBACK)
        shards = self._training_shards
        assert shards is not None

        (shard_name, start_idx_this_shard, num_records_this_shard) = next(
            iter(shards)
        )
        start_idx_this_task = start_idx_this_shard
        end_idx_this_task = start_idx_this_shard + min(
            self._records_per_task, num_records_this_shard
        )

        # Use the first shard of data to do the SavedModel work
        train_end_callback_task = _Task(
            shard_name=shard_name,
            start=start_idx_this_task,
            end=end_idx_this_task,
            type=elasticai_api_pb2.TRAIN_END_CALLBACK,
        )

        self._todo.append(train_end_callback_task)

    def _add_deferred_callback_create_train_end_task(self):
        self._tasks_done_deferred_callbacks.append(
            lambda: self._create_train_end_callback_task()
        )

    def invoke_deferred_callback(self):
        """
        Pop a callback from the list and invoke it.
        If the callback list is empty, return False directly.
        """
        if not self._tasks_done_deferred_callbacks:
            return False

        with self._lock:
            if not self._tasks_done_deferred_callbacks:
                return False

            callback = self._tasks_done_deferred_callbacks.pop()
            callback()
            return True

    def get(self, worker_id):
        """Return next (task_id, Task) tuple"""

        with self._lock:
            if (
                not self._todo
                and not self._should_stop
                and self._epoch < self._num_epochs - 1
            ):
                # Start a new epoch
                self._epoch += 1
                logger.info("Starting epoch %d", self._epoch)
                self.create_tasks(elasticai_api_pb2.TRAINING)

            if not self._todo:
                # No more tasks
                return -1, None

            self._task_id += 1
            task = self._todo.pop()
            if self.support_fault_tolerance:
                self._doing[self._task_id] = (worker_id, task, time.time())

            return self._task_id, task

    def report(self, request, success):
        """Report if the task is successful or not"""

        task_id = request.task_id
        evaluation_task_completed = False
        with self._lock:
            worker_id, task, start_time = self._doing.pop(
                task_id, (-1, None, -1)
            )
            if task:
                self._job_counters[
                    task.type
                ].failed_records += request.exec_counters.get(
                    TaskExecCounterKey.FAIL_COUNT, 0
                )
            if not task:
                logger.warning("Unknown task_id: %d" % task_id)
            elif not success:
                logger.warning("Task %d of %s failed " % (task_id, task.type))
                if not self.check_exceed_max_task_retries(task):
                    if task.type in [
                        elasticai_api_pb2.TRAINING,
                        elasticai_api_pb2.TRAIN_END_CALLBACK,
                    ]:
                        self._todo.append(task)
                    else:
                        self._eval_todo.append(task)
            elif (
                task.type == elasticai_api_pb2.EVALUATION
                and self._evaluation_service is not None
            ):
                evaluation_task_completed = True
            else:
                self._check_exceed_max_step(task)
                logger.info(
                    "Task:%d completed, %d remaining tasks",
                    task_id,
                    len(self._todo) + len(self._doing),
                )
            if evaluation_task_completed:
                self._evaluation_service.complete_task()

            if success:
                if task in self._task_retry_count:
                    del self._task_retry_count[task]

        return (time.time() - start_time), task, worker_id

    def _check_exceed_max_step(self, task):
        if self._max_step > 0 and task.type == elasticai_api_pb2.TRAINING:
            task_records = task.shard.end - task.shard.start
            task_batch_count = int(task_records / self._batch_size)
            self._completed_steps += task_batch_count
            if self._completed_steps > self._max_step:
                self._todo.clear()
                self._should_stop = True

    def check_exceed_max_task_retries(self, task):
        self._task_retry_count.setdefault(task, 1)
        self._task_retry_count[task] += 1
        if self._task_retry_count[task] > _MAX_TASK_RETRIES:
            logger.error(
                "A %s task failed with %d retries "
                % (task.type, _MAX_TASK_RETRIES)
            )
            return True
        return False

    def finished(self):
        """Return if all tasks are done"""
        return all([not self._todo, not self._doing])

    def recover_tasks(self, worker_id):
        """Recover doing tasks for a dead worker if needed"""
        if not self.support_fault_tolerance:
            return

        logger.info("Recover the tasks assigned to worker %d" % worker_id)

        with self._lock:
            ids = [
                id
                for id, (wid, _, _) in self._doing.items()
                if wid == worker_id
            ]
        request = elasticai_api_pb2.ReportTaskResultRequest()
        for id in ids:
            request.task_id = id
            self.report(request, False)

    # TODO: need to re-check after refactoring servicer.py
    def set_evaluation_service(self, evaluation_service):
        with self._lock:
            self._evaluation_service = evaluation_service
            if self._evaluation_shards and not self._training_shards:
                evaluation_service.init_eval_only_job(len(self._eval_todo))

    def start(self):
        if self.support_fault_tolerance and self.relaunch_timeout_worker:
            threading.Thread(
                target=self._check_and_reassign_timeout_tasks,
                name="check_timeout_tasks",
                daemon=True,
            ).start()

    def reset_worker_start_task_time(self, worker_id):
        self._worker_start_task_time[worker_id] = time.time()

    def record_task_completed_time(self, task_type, completed_time):
        self._max_task_completed_times[task_type] = max(
            self._max_task_completed_times[task_type], completed_time
        )

    def set_task_timeout_callback(self, callback_fn):
        self._task_timeout_callbacks.append(callback_fn)

    def _invoke_task_timeout_callback(self, worker_id):
        for callback_fn in self._task_timeout_callbacks:
            callback_fn(worker_id)

    def _check_and_reassign_timeout_tasks(self):
        """Check whether there are timeout tasks periodically.
        """
        while True:
            doing_tasks = self._doing.copy()
            cur_time = time.time()
            for _, (worker_id, task, start_time) in doing_tasks.items():
                if task.type == elasticai_api_pb2.TRAINING:
                    start_time = self._worker_start_task_time[worker_id]
                if task.type in [
                    elasticai_api_pb2.TRAINING,
                    elasticai_api_pb2.EVALUATION,
                ]:
                    if cur_time - start_time > max(
                        _TASK_TIMEOUT_THRESHOLD_SECS,
                        3 * self._max_task_completed_times[task.type],
                    ):
                        logger.info(
                            "worker %d timeout, relaunch it" % worker_id
                        )
                        self.recover_tasks(worker_id)
                        # TODO: save worker logs before remove it
                        self._invoke_task_timeout_callback(worker_id)
                        break
            time.sleep(30)<|MERGE_RESOLUTION|>--- conflicted
+++ resolved
@@ -220,20 +220,16 @@
             checkpoint_dir_for_init
         )
 
-<<<<<<< HEAD
     def set_training_params(
         self, batch_size, num_epochs, dataset_size, shuffle
     ):
-=======
-    def set_training_params(self, batch_size, num_epochs, dataset_size):
         logger.info(
             "Set training parameters: "
-            "batch_size={}, num_epochs={}, dataset_size={}".format(
-                batch_size, num_epochs, dataset_size
+            "batch_size={}, num_epochs={}, dataset_size={}, shuffle={}".format(
+                batch_size, num_epochs, dataset_size, shuffle
             )
         )
 
->>>>>>> 53689bb6
         with self._lock:
             if not self._training_shards:
                 # The master receives the training params to create shards
@@ -313,7 +309,7 @@
                     max_idx_this_shard,
                 )
                 task_record_indices = task_record_indices = (
-                    record_indices[start_ind_this_shard:end_ind_this_task]
+                    record_indices[start_idx_this_task:end_idx_this_task]
                     if self._shuffle
                     else None
                 )
