--- conflicted
+++ resolved
@@ -282,7 +282,6 @@
         return instance_manager
 
     def _create_worker_args(self, args):
-<<<<<<< HEAD
         if args.pod_command:
             worker_args = ["-c", args.pod_command]
         else:
@@ -300,22 +299,6 @@
             worker_args = wrap_python_args_with_string(worker_args)
             worker_args.insert(0, worker_client_command)
             worker_args = ["-c", " ".join(worker_args)]
-=======
-        worker_client_command = (
-            BashCommandTemplate.SET_PIPEFAIL
-            + " python -m elasticdl.python.worker.main"
-        )
-        worker_args = [
-            "--job_type",
-            self.job_type,
-        ]
-        worker_args.extend(
-            build_arguments_from_parsed_result(args, filter_args=["envs"])
-        )
-        worker_args = wrap_python_args_with_string(worker_args)
-        worker_args.insert(0, worker_client_command)
-        worker_args = ["-c", " ".join(worker_args)]
->>>>>>> e7449e53
         return worker_args
 
     def _create_ps_args(self, args):
