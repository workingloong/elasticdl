# Copyright 2020 The ElasticDL Authors. All rights reserved.
# Licensed under the Apache License, Version 2.0 (the "License");
# you may not use this file except in compliance with the License.
# You may obtain a copy of the License at
#
# http://www.apache.org/licenses/LICENSE-2.0
#
# Unless required by applicable law or agreed to in writing, software
# distributed under the License is distributed on an "AS IS" BASIS,
# WITHOUT WARRANTIES OR CONDITIONS OF ANY KIND, either express or implied.
# See the License for the specific language governing permissions and
# limitations under the License.

import os
import threading
import time
from concurrent import futures

import grpc
from kubernetes.client import V1EnvVar

from elasticdl.proto import elasticdl_pb2, elasticdl_pb2_grpc
from elasticdl.python.common.args import wrap_go_args_with_string
from elasticdl.python.common.constants import (
    GRPC,
    InstanceManagerStatus,
    JobType,
)
from elasticdl.python.common.k8s_tensorboard_client import TensorBoardClient
from elasticdl.python.common.log_utils import get_logger
from elasticdl.python.common.model_utils import (
    get_dict_from_params_str,
    get_module_file_path,
    get_optimizer_info,
    load_callbacks_from_module,
    load_model_from_module,
    load_module,
    set_callback_parameters,
)
from elasticdl.python.common.save_utils import CheckpointSaver
from elasticdl.python.data.reader.data_reader_factory import create_data_reader
from elasticdl.python.elasticdl.callbacks import MaxStepsStopping
from elasticdl.python.master.evaluation_service import EvaluationService
from elasticdl.python.master.k8s_instance_manager import InstanceManager
from elasticdl.python.master.rendezvous_server import HorovodRendezvousServer
from elasticdl.python.master.servicer import MasterServicer
from elasticdl.python.master.task_dispatcher import _TaskDispatcher
from elasticdl.python.master.tensorboard_service import TensorboardService
from elasticdl_client.common.args import (
    build_arguments_from_parsed_result,
    parse_envs,
    wrap_python_args_with_string,
)
from elasticdl_client.common.constants import (
    BashCommandTemplate,
    ClusterSpecConfig,
    DistributionStrategy,
)


def _make_task_dispatcher(
    training_data,
    validation_data,
    prediction_data,
    records_per_task,
    num_epochs,
    data_reader_params,
    create_data_reader_fn,
    callbacks_list,
):
    def _maybe_create_shards(data_origin):
        kwargs = get_dict_from_params_str(data_reader_params)
        partition = kwargs.get("partition", None) if kwargs else None
        return (
            create_data_reader_fn(
                data_origin=data_origin,
                records_per_task=records_per_task,
                partition=partition,
            ).create_shards()
            if data_origin
            else {}
        )

    prediction_f_records = _maybe_create_shards(prediction_data)

    return _TaskDispatcher(
        _maybe_create_shards(training_data),
        _maybe_create_shards(validation_data),
        prediction_f_records,
        records_per_task,
        # Only generate prediction tasks for 1 epoch
        1 if prediction_f_records else num_epochs,
        callbacks_list,
    )


class Master(object):
    def __init__(self, args):
        self.logger = get_logger("master", level=args.log_level.upper())

        self.num_ps_pods = args.num_ps_pods
        self.checkpoint_output_path = args.checkpoint_dir
        self.distribution_strategy = args.distribution_strategy

        # Master addr
        master_ip = os.getenv("MY_POD_IP", "localhost")
        self.master_addr = "%s:%d" % (master_ip, args.port)
        self.job_type = Master._get_job_type(args)
        self.rendezvous_server = None
<<<<<<< HEAD
=======
        if self.distribution_strategy == DistributionStrategy.ALLREDUCE:
            self.rendezvous_server = HorovodRendezvousServer(master_ip)
>>>>>>> a2d8184e

        # Initialize TensorBoard service if requested
        self.tb_service = self._create_tensorboard_service(
            args.tensorboard_log_dir, master_ip
        )
        if self.tb_service:
            self.tb_client = TensorBoardClient(
                job_name=args.job_name,
                image_name=args.worker_image,
                namespace=args.namespace,
            )

        # Initialize the components from the model definition
        self.model_module = load_module(
            get_module_file_path(args.model_zoo, args.model_def)
        ).__dict__
        self.model_inst = load_model_from_module(
            args.model_def, self.model_module, args.model_params
        )
        self.optimizer = self.model_module[args.optimizer]()
        self._create_data_reader_fn = create_data_reader
        if args.custom_data_reader in self.model_module:
            self._create_data_reader_fn = self.model_module[
                args.custom_data_reader
            ]

        # Initialize the callbacks
        self.callbacks_list = load_callbacks_from_module(
            args.callbacks, self.model_module
        )
        self.callbacks_list.set_model(self.model_inst)
        set_callback_parameters(
            self.callbacks_list,
            batch_size=args.minibatch_size,
            saved_model_path=args.output,
            checkpoint_path=args.checkpoint_dir,
        )
        self._set_completed_steps_by_checkpoint(args.checkpoint_dir_for_init)

        # Start task queue
        records_per_task = args.minibatch_size * args.num_minibatches_per_task
        self.task_d = _make_task_dispatcher(
            args.training_data,
            args.validation_data,
            args.prediction_data,
            records_per_task,
            args.num_epochs,
            args.data_reader_params,
            self._create_data_reader_fn,
            self.callbacks_list,
        )

        self.task_d.add_deferred_callback_create_train_end_task()
        self.evaluation_service = self._create_evaluation_service(args)

        # Initialize instance manager
        self.instance_manager = self._create_instance_manager(args)

        # Initialize master service
        self.master_servicer, self.server = self._create_master_service(args)

        self._should_stop = False
        self._exit_code = 0
        threading.Thread(
            target=self._check_timeout_tasks,
            name="check_timeout_tasks",
            daemon=True,
        ).start()

    def _set_completed_steps_by_checkpoint(self, checkpoint_dir_for_init):
        if not checkpoint_dir_for_init:
            return

        if not CheckpointSaver.check_checkpoint_valid(checkpoint_dir_for_init):
            raise ValueError(
                "Invalid checkpoint directory {}".format(
                    checkpoint_dir_for_init
                )
            )

        model_verion = CheckpointSaver.get_version_from_checkpoint(
            checkpoint_dir_for_init
        )
        for callback in self.callbacks_list.callbacks:
            if isinstance(callback, MaxStepsStopping):
                callback.set_completed_steps(model_verion)

    def request_stop(self, err_msg=None):
        """Request master to quit"""
        self._should_stop = True
        if err_msg:
            self.logger.error(err_msg)
            # TODO (chengfu.wcy) create meaningful status codes
            self._exit_code = -1

    def prepare(self):
        """
        Start the components one by one. Make sure that it is ready to run.
        """
        # Start the evaluation service if requested
        if self.evaluation_service:
            self.logger.info("Starting evaluation service")
            self.evaluation_service.start()
            self.logger.info("Evaluation service started")

        # Start the master GRPC server
        self.logger.info("Starting master RPC server")
        self.server.start()
        self.logger.info("Master RPC server started")

        # Start the worker manager if requested
        if self.instance_manager:
            self.instance_manager.update_status(InstanceManagerStatus.PENDING)
            if self.distribution_strategy == DistributionStrategy.ALLREDUCE:
<<<<<<< HEAD
                # Exposes the consensus service for allreduce-based training
                self.rendezvous_server = HorovodRendezvousServer(
                    os.getenv("MY_POD_IP", "localhost")
                )
                self.rendezvous_server.start()
                self.instance_manager.start_ftlib_consensus_service()
=======
                # Start rendezvous server for workers to initialize Horovod
                self.rendezvous_server.start()
>>>>>>> a2d8184e
            else:
                self.instance_manager.start_parameter_servers()
            self.instance_manager.start_workers()
            self.instance_manager.update_status(InstanceManagerStatus.RUNNING)

        # Start TensorBoard k8s Service if requested
        if self.tb_service and self.tb_client:
            self.logger.info("Starting tensorboard service")
            self.tb_service.start()
            self.tb_client.start_tensorboard_service()
            self.logger.info("Tensorboard service started")

    def run(self):
        """
        The main loop of master.
        Dispatch the tasks to the workers until all the tasks are completed.
        """
        try:
            while True:
                if self.instance_manager.all_workers_failed:
                    raise Exception(
                        "All workers fail with unrecoverable errors"
                    )
                    break
                if self.task_d.finished():
                    if self.instance_manager:
                        self.instance_manager.update_status(
                            InstanceManagerStatus.FINISHED
                        )
                    break
                if self._should_stop:
                    break
                time.sleep(30)
        except KeyboardInterrupt:
            self.logger.warning("Server stopping")
        finally:
            self._stop()
        return self._exit_code

    def _stop(self):
        """
        Stop all the components.
        Make sure that the created services and components are shut down.
        """
        self.logger.info("Stopping master")

        if self.evaluation_service:
            self.logger.info("Stopping evaluation service")
            self.evaluation_service.stop()
            self.logger.info("Evaluation service stopped")

        self.logger.info("Stopping RPC server")
        self.server.stop(None)  # grace = None
        self.logger.info("RPC server stopped")

        # Keep TensorBoard running when all the tasks are finished
        if self.tb_service:
            self.logger.info(
                "All tasks finished. Keeping TensorBoard service running..."
            )
            while True:
                if self.tb_service.is_active():
                    time.sleep(10)
                else:
                    self.logger.warning(
                        "Unable to keep TensorBoard running. "
                        "It has already terminated"
                    )
                    break
        self.logger.info("Master stopped")

    @staticmethod
    def _get_job_type(args):
        if all(
            (
                args.training_data,
                args.validation_data,
                args.evaluation_throttle_secs or args.evaluation_steps,
            )
        ):
            job_type = JobType.TRAINING_WITH_EVALUATION
        elif all(
            (
                args.validation_data,
                not args.training_data,
                not args.prediction_data,
            )
        ):
            job_type = JobType.EVALUATION_ONLY
        elif all(
            (
                args.prediction_data,
                not args.validation_data,
                not args.training_data,
            )
        ):
            job_type = JobType.PREDICTION_ONLY
        else:
            job_type = JobType.TRAINING_ONLY

        return job_type

    def _create_tensorboard_service(self, tensorboard_log_dir, master_ip):
        tb_service = None
        if tensorboard_log_dir:
            self.logger.info(
                "Creating TensorBoard service with log directory %s",
                tensorboard_log_dir,
            )
            # Start TensorBoard CLI
            tb_service = TensorboardService(tensorboard_log_dir, master_ip)

        return tb_service

    def _create_evaluation_service(self, args):
        evaluation_service = None
        if (
            self.job_type == JobType.TRAINING_WITH_EVALUATION
            or self.job_type == JobType.EVALUATION_ONLY
        ):
            self.logger.info(
                "Creating evaluation service with throttle seconds %d "
                " and evaluation steps %d",
                args.evaluation_throttle_secs,
                args.evaluation_steps,
            )
            evaluation_service = EvaluationService(
                self.tb_service,
                self.task_d,
                args.evaluation_start_delay_secs,
                args.evaluation_throttle_secs,
                args.evaluation_steps,
                self.job_type == JobType.EVALUATION_ONLY,
                self.model_module[args.eval_metrics_fn],
            )
            self.task_d.set_evaluation_service(evaluation_service)

        return evaluation_service

    def _create_master_service(self, args):
        self.logger.info("Creating master service")
        server = grpc.server(
            futures.ThreadPoolExecutor(max_workers=64),
            options=[
                ("grpc.max_send_message_length", GRPC.MAX_SEND_MESSAGE_LENGTH),
                (
                    "grpc.max_receive_message_length",
                    GRPC.MAX_RECEIVE_MESSAGE_LENGTH,
                ),
            ],
        )
        master_servicer = MasterServicer(
            args.minibatch_size,
            evaluation_service=self.evaluation_service,
            master=self,
        )
        elasticdl_pb2_grpc.add_MasterServicer_to_server(
            master_servicer, server
        )
        server.add_insecure_port("[::]:{}".format(args.port))
        self.logger.info("The port of the master server is: %d", args.port)

        return master_servicer, server

    def _create_instance_manager(self, args):
        instance_manager = None

        container_command = ["/bin/bash"]
        if args.num_workers:
            assert args.worker_image, "Worker image cannot be empty"

            worker_client_command = (
                BashCommandTemplate.SET_PIPEFAIL
                + " python -m elasticdl.python.worker.main"
            )
            worker_args = [
                "--master_addr",
                self.master_addr,
                "--job_type",
                self.job_type,
            ]
            worker_args.extend(
                build_arguments_from_parsed_result(args, filter_args=["envs"])
            )
            worker_args = wrap_python_args_with_string(worker_args)
            worker_args.insert(0, worker_client_command)

            if args.use_go_ps:
                opt_type, opt_args = get_optimizer_info(self.optimizer)
                ps_command = "elasticdl_ps"
                ps_command_args = [
                    "-job_name=" + args.job_name,
                    "-namespace=" + args.namespace,
                    "-master_addr=" + self.master_addr,
                    "-port=2222",
                    "-use_async=" + ("true" if args.use_async else "false"),
                    "-grads_to_wait=" + str(args.grads_to_wait),
                    "-lr_staleness_modulation="
                    + ("true" if args.lr_staleness_modulation else "false"),
                    "-sync_version_tolerance="
                    + str(args.sync_version_tolerance),
                    "-evaluation_steps=" + str(args.evaluation_steps),
                    "-num_ps_pods=" + str(args.num_ps_pods),
                    "-num_workers=" + str(args.num_workers),
                    "-checkpoint_dir=" + str(args.checkpoint_dir),
                    "-checkpoint_steps=" + str(args.checkpoint_steps),
                    "-keep_checkpoint_max=" + str(args.keep_checkpoint_max),
                    "-checkpoint_dir_for_init="
                    + str(args.checkpoint_dir_for_init),
                    "-opt_type=" + opt_type,
                    "-opt_args=" + opt_args,
                ]
                ps_command_args = wrap_go_args_with_string(ps_command_args)
                # Execute source /root/.bashrc to add the file path
                # of `elasticdl_ps` into the PATH environment variable.
                ps_args = [
                    "source",
                    "/root/.bashrc_elasticdl",
                    "&&",
                    ps_command,
                ]
                ps_args.extend(ps_command_args)
            else:
                ps_command = (
                    BashCommandTemplate.SET_PIPEFAIL
                    + " python -m elasticdl.python.ps.main"
                )
                ps_command_args = [
                    "--grads_to_wait",
                    str(args.grads_to_wait),
                    "--lr_staleness_modulation",
                    str(args.lr_staleness_modulation),
                    "--sync_version_tolerance",
                    str(args.sync_version_tolerance),
                    "--use_async",
                    str(args.use_async),
                    "--model_zoo",
                    args.model_zoo,
                    "--model_def",
                    args.model_def,
                    "--job_name",
                    args.job_name,
                    "--port",
                    "2222",
                    "--master_addr",
                    self.master_addr,
                    "--namespace",
                    args.namespace,
                    "--evaluation_steps",
                    str(args.evaluation_steps),
                    "--checkpoint_dir",
                    str(args.checkpoint_dir),
                    "--checkpoint_steps",
                    str(args.checkpoint_steps),
                    "--keep_checkpoint_max",
                    str(args.keep_checkpoint_max),
                    "--num_ps_pods",
                    str(args.num_ps_pods),
                    "--checkpoint_dir_for_init",
                    str(args.checkpoint_dir_for_init),
                    "--num_workers",
                    str(args.num_workers),
                    "--log_level",
                    str(args.log_level),
                    "--minibatch_size",
                    str(args.minibatch_size),
                    "--num_minibatches_per_task",
                    str(args.num_minibatches_per_task),
                ]
                ps_args = wrap_python_args_with_string(ps_command_args)
                ps_args.insert(0, ps_command)

            worker_args = ["-c", " ".join(worker_args)]
            ps_args = ["-c", " ".join(ps_args)]

            env_dict = parse_envs(args.envs)
            env = []
            for key in env_dict:
                env.append(V1EnvVar(name=key, value=env_dict[key]))

            kwargs = get_dict_from_params_str(args.aux_params)
            disable_relaunch = kwargs.get("disable_relaunch", False)
            cluster_spec = self._get_image_cluster_spec(args.cluster_spec)

            instance_manager = InstanceManager(
                self.task_d,
                rendezvous_server=self.rendezvous_server,
                job_name=args.job_name,
                image_name=args.worker_image,
                worker_command=container_command,
                worker_args=worker_args,
                namespace=args.namespace,
                num_workers=args.num_workers,
                worker_resource_request=args.worker_resource_request,
                worker_resource_limit=args.worker_resource_limit,
                worker_pod_priority=args.worker_pod_priority,
                num_ps=args.num_ps_pods,
                ps_command=container_command,
                ps_args=ps_args,
                ps_resource_request=args.ps_resource_request,
                ps_resource_limit=args.ps_resource_limit,
                ps_pod_priority=args.ps_pod_priority,
                volume=args.volume,
                image_pull_policy=args.image_pull_policy,
                restart_policy=args.restart_policy,
                cluster_spec=cluster_spec,
                envs=env,
                expose_ports=self.distribution_strategy
                == DistributionStrategy.ALLREDUCE,
                disable_relaunch=disable_relaunch,
                log_file_path=args.log_file_path,
            )

        return instance_manager

    def _get_image_cluster_spec(self, cluster_spec):
        if cluster_spec:
            filename = os.path.basename(cluster_spec)
            image_cluster_spec = os.path.join(
                ClusterSpecConfig.CLUSTER_SPEC_DIR, filename
            )
            return image_cluster_spec
        return cluster_spec

    def _check_timeout_tasks(self):
        while True:
            doing_tasks = self.task_d._doing.copy()
            cur_time = time.time()
            avg_time = self.master_servicer.get_average_task_complete_time()
            for task_id, (worker_id, task, start_time) in doing_tasks.items():
                if task.type == elasticdl_pb2.TRAINING:
                    start_time = self.master_servicer.get_worker_liveness_time(
                        worker_id
                    )
                if task.type in [
                    elasticdl_pb2.TRAINING,
                    elasticdl_pb2.EVALUATION,
                ]:
                    if (cur_time - start_time) > 3 * avg_time[task.type]:
                        self.logger.info(
                            "worker %d timeout, relaunch it" % worker_id
                        )
                        self.task_d.recover_tasks(worker_id)
                        # TODO: save worker logs before remove it
                        self.instance_manager._remove_worker(worker_id)
                        break
            time.sleep(30)<|MERGE_RESOLUTION|>--- conflicted
+++ resolved
@@ -107,11 +107,6 @@
         self.master_addr = "%s:%d" % (master_ip, args.port)
         self.job_type = Master._get_job_type(args)
         self.rendezvous_server = None
-<<<<<<< HEAD
-=======
-        if self.distribution_strategy == DistributionStrategy.ALLREDUCE:
-            self.rendezvous_server = HorovodRendezvousServer(master_ip)
->>>>>>> a2d8184e
 
         # Initialize TensorBoard service if requested
         self.tb_service = self._create_tensorboard_service(
@@ -226,17 +221,8 @@
         if self.instance_manager:
             self.instance_manager.update_status(InstanceManagerStatus.PENDING)
             if self.distribution_strategy == DistributionStrategy.ALLREDUCE:
-<<<<<<< HEAD
-                # Exposes the consensus service for allreduce-based training
-                self.rendezvous_server = HorovodRendezvousServer(
-                    os.getenv("MY_POD_IP", "localhost")
-                )
-                self.rendezvous_server.start()
-                self.instance_manager.start_ftlib_consensus_service()
-=======
                 # Start rendezvous server for workers to initialize Horovod
                 self.rendezvous_server.start()
->>>>>>> a2d8184e
             else:
                 self.instance_manager.start_parameter_servers()
             self.instance_manager.start_workers()
