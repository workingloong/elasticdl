--- conflicted
+++ resolved
@@ -136,10 +136,6 @@
 
     def create_elasticdl_job_service_if_needed(self, args):
         if args.need_elasticdl_job_service:
-<<<<<<< HEAD
-            self.elasticdl_job_service = ElasticdlJobService(
-                args, self.task_manager
-=======
             # TODO: Remove rendezvous server after rafactoring the pod
             # manager.
             self.elasticdl_job_service = ElasticdlJobService(
@@ -147,7 +143,6 @@
                 task_manager=self.task_manager,
                 pod_manager=self.pod_manager,
                 rendezvous_server=self.rendezvous_server,
->>>>>>> 3ebc2ce7
             )
         else:
             self.elasticdl_job_service = None
