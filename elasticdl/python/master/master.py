--- conflicted
+++ resolved
@@ -77,15 +77,9 @@
         elif self._args.job_command:
             self.pod_manager.set_up(
                 worker_command=["/bin/bash"],
-<<<<<<< HEAD
-                worker_args=["-c " + self._args.job_command],
-                ps_command=["/bin/bash"],
-                ps_args=["-c " + self._args.job_command],
-=======
                 worker_args=["-c", self._args.job_command],
                 ps_command=["/bin/bash"],
                 ps_args=["-c", self._args.job_command],
->>>>>>> 9dca45d9
             )
         else:
             raise ValueError(
